--- conflicted
+++ resolved
@@ -1,11 +1,8 @@
 """
 Help?
 """
-<<<<<<< HEAD
+
 __version__ = '2.0a150617c'
-=======
-__version__ = '1.1.1.2.2'
->>>>>>> a9b39251
 
 
 def test():
