--- conflicted
+++ resolved
@@ -6,11 +6,7 @@
 import sys
 
 # Import package modules
-<<<<<<< HEAD
-import assumptions, astroclasses, astroquantities, equations, example, flags, plots
-=======
-from . import assumptions, astroclasses, astroquantities, equations, example, flags
->>>>>>> 623f1c66
+from . import assumptions, astroclasses, astroquantities, equations, example, flags, plots
 # import OEC database
 from .database import OECDatabase
 
